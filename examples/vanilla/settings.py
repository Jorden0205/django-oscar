--- conflicted
+++ resolved
@@ -81,12 +81,8 @@
     "django.core.context_processors.static",
     "django.contrib.messages.context_processors.messages",
     # Oscar specific
-<<<<<<< HEAD
-    'oscar.promotions.context_processors.promotions',
-    'oscar.search.context_processors.search_form',
-=======
+    'oscar.apps.search.context_processors.search_form',
     'oscar.apps.promotions.context_processors.promotions',
->>>>>>> fdcbdb4f
 ) 
 
 MIDDLEWARE_CLASSES = (
@@ -182,30 +178,7 @@
     'django.contrib.flatpages',
     # External apps
     'django_extensions',
-<<<<<<< HEAD
     'haystack',
-    #'debug_toolbar',
-    # Apps from oscar
-    'oscar',
-    'oscar.analytics',
-    'oscar.discount',
-    'oscar.order',
-    'oscar.checkout',
-    'oscar.shipping',
-    'oscar.order_management',
-    'oscar.product',
-    'oscar.basket',
-    'oscar.payment',
-    'oscar.offer',
-    'oscar.address',
-    'oscar.stock',
-    'oscar.image',
-    'oscar.customer',
-    'oscar.promotions',
-    'oscar.reports',
-    'oscar.search',
-=======
-    'pyzen',
     #'debug_toolbar',
     # Apps from oscar
     'oscar',
@@ -225,7 +198,7 @@
     'oscar.apps.customer',
     'oscar.apps.promotions',
     'oscar.apps.reports',
->>>>>>> fdcbdb4f
+    'oscar.apps.search',
 )
 
 LOGIN_REDIRECT_URL = '/shop/accounts/profile/'
