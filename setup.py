#!/usr/bin/env python
"""
Installation script:

To release a new version to PyPi:
- Ensure the version is correctly set in oscar.__init__.py
- Run: python setup.py sdist upload
"""

from setuptools import setup, find_packages
import os
import sys

from oscar import get_version

PROJECT_DIR = os.path.dirname(__file__)

# Change to the current directory to solve an issue installing Oscar on the
# Vagrant machine.
if PROJECT_DIR:
    os.chdir(PROJECT_DIR)

setup(name='django-oscar',
      version=get_version().replace(' ', '-'),
      url='https://github.com/tangentlabs/django-oscar',
      author="David Winterbottom",
      author_email="david.winterbottom@tangentlabs.co.uk",
      description="A domain-driven e-commerce framework for Django",
      long_description=open(os.path.join(PROJECT_DIR, 'README.rst')).read(),
      keywords="E-commerce, Django, domain-driven",
      license='BSD',
      platforms=['linux'],
      packages=find_packages(exclude=["sandbox*", "tests*"]),
      include_package_data=True,
      install_requires=[
          'django>=1.4,<1.5',
          # PIL is required for image fields, Pillow is the "friendly" PIL fork
          'pillow>=1.7.8,<2.0.0',
          # Oscar ships with migraations
          'South>=0.7.6,<0.8',
          # We use the ModelFormSetView from django-extra-views for the basket page
          'django-extra-views>=0.2,<0.6',
          # We ship a simple Haystack implementation (that needs to be
          # improved).  We are using the 2.0-beta release from Github and
          # eagerly anticipating a stable 2.0 release on PyPI.
          'django-haystack==2.0.0-beta',
          # Treebeard is used for categories
          'django-treebeard>=1.61,<1.62',
          # Sorl is used as the default thumbnailer
          'sorl-thumbnail==11.12',
          'python-memcached>=1.48,<1.49',
          # Babel is used for currency formatting
          'Babel>=0.9,<0.10',
          # Oscar's default templates use compressor (but you can override
          # this)
          'django-compressor>=1.2,<1.3',
<<<<<<< HEAD
          # Oscar's default CSS is generated from Less and so we need node.js
          # and lessc to be available to compile the Less files.
=======
          # For converting non-ASCII to ASCII when creating slugs
          'Unidecode>=0.04.12,<0.05',
>>>>>>> af2dee19
          'virtual-node>=0.0.1',
          'virtual-less>=0.0.1-1.3.3'],
      dependency_links=['https://github.com/toastdriven/django-haystack/tarball/f91a9a7ce6fb26093f4ecf09b28d71cf4b59283c#egg=django-haystack-2.0.0-beta'],
      # See http://pypi.python.org/pypi?%3Aaction=list_classifiers
      classifiers=[
          'Development Status :: 4 - Beta',
          'Environment :: Web Environment',
          'Framework :: Django',
          'Intended Audience :: Developers',
          'License :: OSI Approved :: BSD License',
          'Operating System :: Unix',
          'Programming Language :: Python',
          'Topic :: Other/Nonlisted Topic']
      )

# Show contributing instructions if being installed in 'develop' mode
if len(sys.argv) > 1 and sys.argv[1] == 'develop':
    docs_url = 'http://django-oscar.readthedocs.org/en/latest/contributing.html'
    mailing_list = 'django-oscar@googlegroups.com'
    mailing_list_url = 'https://groups.google.com/forum/?fromgroups#!forum/django-oscar'
    twitter_url = 'https://twitter.com/django_oscar'
    msg = (
        "You're installing Oscar in 'develop' mode so I presume you're thinking\n"
        "of contributing:\n\n"
        "(a) That's brilliant - thank you for your time\n"
        "(b) If you have any questions, please use the mailing list:\n    %s\n"
        "    %s\n"
        "(c) There are more detailed contributing guidelines that you should "
        "have a look at:\n    %s\n"
        "(d) Consider following @django_oscar on Twitter to stay up-to-date\n"
        "    %s\n\nHappy hacking!") % (mailing_list, mailing_list_url,
                                       docs_url, twitter_url)
    line = '=' * 82
    print "\n%s\n%s\n%s" % (line, msg, line)<|MERGE_RESOLUTION|>--- conflicted
+++ resolved
@@ -54,13 +54,10 @@
           # Oscar's default templates use compressor (but you can override
           # this)
           'django-compressor>=1.2,<1.3',
-<<<<<<< HEAD
+          # For converting non-ASCII to ASCII when creating slugs
+          'Unidecode>=0.04.12,<0.05',
           # Oscar's default CSS is generated from Less and so we need node.js
           # and lessc to be available to compile the Less files.
-=======
-          # For converting non-ASCII to ASCII when creating slugs
-          'Unidecode>=0.04.12,<0.05',
->>>>>>> af2dee19
           'virtual-node>=0.0.1',
           'virtual-less>=0.0.1-1.3.3'],
       dependency_links=['https://github.com/toastdriven/django-haystack/tarball/f91a9a7ce6fb26093f4ecf09b28d71cf4b59283c#egg=django-haystack-2.0.0-beta'],
