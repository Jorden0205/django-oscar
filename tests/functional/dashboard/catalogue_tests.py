--- conflicted
+++ resolved
@@ -1,13 +1,8 @@
 from django.db.models import get_model
 from django.core.urlresolvers import reverse
 
-<<<<<<< HEAD
 from oscar.test.testcases import ClientTestCase, add_permissions
-from oscar.test.factories import create_product
-=======
-from oscar.test.testcases import ClientTestCase
 from oscar.test.factories import create_product, create_stockrecord
->>>>>>> cc57f743
 
 from django_dynamic_fixture import G
 from oscar.test.testcases import WebTestCase
@@ -35,25 +30,10 @@
 class TestAStaffUser(WebTestCase):
     is_staff = True
 
-<<<<<<< HEAD
     def setUp(self):
         super(TestAStaffUser, self).setUp()
         self.partner = G(Partner)
 
-    def test_can_submit_an_invalid_product_update_and_returns_to_update_page(self):
-        product = G(Product, ignore_fields=['stockrecord'], parent=None)
-
-        form = self.get(
-            reverse('dashboard:catalogue-product',
-                    kwargs={'pk': product.id})
-        ).forms[0]
-        assert form['partner'].value == u''
-
-        page = form.submit()
-        self.assertFalse(page.context['stockrecord_form'].is_valid())
-
-=======
->>>>>>> cc57f743
     def test_can_create_a_product_without_stockrecord(self):
         category = G(Category)
         product_class = ProductClass.objects.create(name="Book")
@@ -111,13 +91,8 @@
                 self.fail('Product has stock records but should not')
 
     def test_can_delete_an_individual_product(self):
-<<<<<<< HEAD
-        product = create_product(partner_users=[self.user, ])
-        stockrecord = product.stockrecord
-=======
         product = create_product()
-        stockrecord = create_stockrecord(product)
->>>>>>> cc57f743
+        stockrecord = create_stockrecord(product, partner_users=[self.user, ])
 
         category = Category.add_root(name='Test Category')
         product_category = ProductCategory.objects.create(category=category,
