# coding=utf-8
"""
Factories using factory boy.

Using a silly module name as I don't want to mix the old and new
implementations of factories, but I do want to allow importing both from the
same place.

In 2020, when all tests use the new factory-boy factories, we can rename this
module to factories.py and drop the old ones.
"""
import datetime
from decimal import Decimal as D

from django.utils.timezone import now
import factory

from oscar.apps.address import models as address_models
from oscar.apps.basket import models as basket_models
from oscar.apps.catalogue import models as catalogue_models
from oscar.apps.partner import models as partner_models, strategy
from oscar.apps.voucher import models as voucher_models
from oscar.core.compat import get_user_model

__all__ = ["UserFactory", "CountryFactory", "UserAddressFactory",
           "BasketFactory", "VoucherFactory", "ProductFactory",
           "StockRecordFactory", "ProductAttributeFactory",
<<<<<<< HEAD
           "ProductAttributeValueFactory", "ProductCategoryFactory",
           "CategoryFactory"]
=======
           "ProductAttributeValueFactory", "AttributeOptionGroupFactory",
           "AttributeOptionFactory", "PartnerFactory"]
>>>>>>> b1f8c422


class UserFactory(factory.DjangoModelFactory):
    FACTORY_FOR = get_user_model()

    username = factory.Sequence(lambda n: 'the_j_meister nummer %d' % n)
    email = factory.Sequence(lambda n: 'example_%s@example.com' % n)
    first_name = 'joseph'
    last_name = 'winterbottom'
    password = factory.PostGenerationMethodCall('set_password', 'skelebrain')
    is_active = True
    is_superuser = False
    is_staff = False


class CountryFactory(factory.DjangoModelFactory):
    FACTORY_FOR = address_models.Country

    iso_3166_1_a2 = 'GB'
    name = "UNITED KINGDOM"


class UserAddressFactory(factory.DjangoModelFactory):
    FACTORY_FOR = address_models.UserAddress

    title = "Dr"
    first_name = "Barry"
    last_name = 'Barrington'
    line1 = "1 King Road"
    line4 = "London"
    postcode = "SW1 9RE"
    country = factory.SubFactory(CountryFactory)
    user = factory.SubFactory(UserFactory)


class BasketFactory(factory.DjangoModelFactory):
    FACTORY_FOR = basket_models.Basket

    @factory.post_generation
    def set_strategy(self, create, extracted, **kwargs):
        self.strategy = strategy.Default()


class VoucherFactory(factory.DjangoModelFactory):
    FACTORY_FOR = voucher_models.Voucher

    name = "My voucher"
    code = "MYVOUCHER"

    start_datetime = now() - datetime.timedelta(days=1)
    end_datetime = now() - datetime.timedelta(days=10)


class PartnerFactory(factory.DjangoModelFactory):
    FACTORY_FOR = partner_models.Partner

    name = "Gardners"


class StockRecordFactory(factory.DjangoModelFactory):
    FACTORY_FOR = partner_models.StockRecord

    partner = factory.SubFactory(PartnerFactory)
    partner_sku = factory.Sequence(lambda n: 'unit%d' % n)
    price_currency = "GBP"
    price_excl_tax = D('9.99')
    num_in_stock = 100


class ProductClassFactory(factory.DjangoModelFactory):
    FACTORY_FOR = catalogue_models.ProductClass

    name = "Books"
    requires_shipping = True
    track_stock = True


class CategoryFactory(factory.DjangoModelFactory):
    FACTORY_FOR = catalogue_models.Category

    name = factory.Sequence(lambda n: 'Category %d' % n)

    # Very naive handling of treebeard node fields. Works though!
    depth = 0
    path = factory.Sequence(lambda n: '%04d' % n)


class ProductCategoryFactory(factory.DjangoModelFactory):
    FACTORY_FOR = catalogue_models.ProductCategory

    category = factory.SubFactory(CategoryFactory)


class ProductFactory(factory.DjangoModelFactory):
    FACTORY_FOR = catalogue_models.Product

    structure = catalogue_models.Product.STANDALONE
    upc = factory.Sequence(lambda n: '978080213020%d' % n)
    title = "A confederacy of dunces"
    product_class = factory.SubFactory(ProductClassFactory)

    stockrecords = factory.RelatedFactory(StockRecordFactory, 'product')
    categories = factory.RelatedFactory(ProductCategoryFactory, 'product')


class ProductAttributeFactory(factory.DjangoModelFactory):
    FACTORY_FOR = catalogue_models.ProductAttribute

    code = name = 'weight'
    product_class = factory.SubFactory(ProductClassFactory)
    type = "float"


class AttributeOptionGroupFactory(factory.DjangoModelFactory):
    FACTORY_FOR = catalogue_models.AttributeOptionGroup

    name = u'Grüppchen'


class AttributeOptionFactory(factory.DjangoModelFactory):
    FACTORY_FOR = catalogue_models.AttributeOption

    # Ideally we'd get_or_create a AttributeOptionGroup here, but I'm not
    # aware of how to not create a unique option group for each call of the
    # factory

    option = factory.Sequence(lambda n: 'Option %d' % n)


class ProductAttributeValueFactory(factory.DjangoModelFactory):
    FACTORY_FOR = catalogue_models.ProductAttributeValue

    attribute = factory.SubFactory(ProductAttributeFactory)
    product = factory.SubFactory(ProductFactory)<|MERGE_RESOLUTION|>--- conflicted
+++ resolved
@@ -25,13 +25,9 @@
 __all__ = ["UserFactory", "CountryFactory", "UserAddressFactory",
            "BasketFactory", "VoucherFactory", "ProductFactory",
            "StockRecordFactory", "ProductAttributeFactory",
-<<<<<<< HEAD
-           "ProductAttributeValueFactory", "ProductCategoryFactory",
-           "CategoryFactory"]
-=======
            "ProductAttributeValueFactory", "AttributeOptionGroupFactory",
-           "AttributeOptionFactory", "PartnerFactory"]
->>>>>>> b1f8c422
+           "AttributeOptionFactory", "PartnerFactory",
+           "ProductCategoryFactory", "CategoryFactory"]
 
 
 class UserFactory(factory.DjangoModelFactory):
