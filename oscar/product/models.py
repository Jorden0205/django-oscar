from django.db import models
from django.utils.translation import ugettext_lazy as _

class AttributeType(models.Model):
<<<<<<< HEAD
    """Defines a product attribute type"""
    name=models.CharField(max_length=128)
=======
    """Defines an item attribute type"""
    name = models.CharField(_('name'), max_length=128)

    class Meta:
        ordering = ['name']
>>>>>>> 992ce48d

    def __unicode__(self):
        return self.name


<<<<<<< HEAD
class Type(models.Model):
    """Defines a product type"""
    name=models.CharField(max_length=128)
    attribute_types=models.ManyToManyField('product.AttributeType', through='product.AttributeTypeMembership')
=======
class ItemType(models.Model):
    """Defines an item type"""
    name = models.CharField(_('name'), max_length=128)
    attribute_types = models.ManyToManyField('product.AttributeType', 
                                        through='product.AttributeTypeMembership',
                                        verbose_name=_('attribute types'))

    class Meta:
        ordering = ['name']
>>>>>>> 992ce48d

    def __unicode__(self):
        return self.name


class AttributeTypeMembership(models.Model):
<<<<<<< HEAD
    RELATIONSHIP_CHOICES=(
        ('optional', 'optional'),
        ('required', 'required'),
        ('required_basket', 'required for purchase'),
    )
    type=models.ForeignKey('product.Type')
    # Some attributes like clothes sizes need to be displayed in a set order (eg: S,M,L,XL)
    display_order = models.IntegerField(default=0)
    attribute_type = models.ForeignKey('product.AttributeType')
    relation_type = models.CharField(max_length=16, choices=RELATIONSHIP_CHOICES, default='optional')
=======
    REL_OPTIONAL = 'optional'
    REL_REQUIRED = 'required'
    REL_REQUIRED_BASKET = 'required_basket'
    RELATIONSHIP_CHOICES = (
        (REL_OPTIONAL, _('optional')),
        (REL_REQUIRED, _('required')),
        (REL_REQUIRED_BASKET, _('required for purchase')),
    )
    product_type = models.ForeignKey('product.ItemType')
    attribute_type = models.ForeignKey('product.AttributeType')
    relation_type = models.CharField(max_length=16, choices=RELATIONSHIP_CHOICES, 
                                        default=REL_OPTIONAL)
>>>>>>> 992ce48d
    
    def __unicode__(self):
        return u"%s -> %s (%s)" % (self.item_type.name, self.attribute_type.name, 
                                  self.relation_type)
    

class Item(models.Model):
    """The base product object"""
<<<<<<< HEAD
    name = models.CharField(max_length=128)
    partner_id = models.CharField(max_length=32)
    type = models.ForeignKey('product.Type')
    date_available = models.DateField()
    date_created = models.DateTimeField(auto_now_add=True)
=======
    name = models.CharField(_('name'), max_length=255)
    partner_id = models.CharField(_('partner ID'), max_length=32)
    item_type = models.ForeignKey('product.ItemType', verbose_name=_('item type'))
    date_available = models.DateTimeField(_('date available'))
    date_created = models.DateTimeField(auto_now_add=True)
    date_updated = models.DateTimeField(auto_now=True)

    class Meta:
        ordering = ['-date_created']
>>>>>>> 992ce48d

    def __unicode__(self):
        return self.name

    def is_valid(self):
        """
        Returns true if the product is valid.

        Validity is based on whether the product has all required attribute types
        configured for the product_class it is in.

        Returns:
            A boolean if the product is valid

        #TODISCUSS: When is this run? Is it not possible to cache it on
        the model during save? This is beastly and needs rewriting. #TODO
        """
<<<<<<< HEAD
        required_attribute_names=[]
        for attribute_type in self.type.attribute_types.filter(attributetypemembership__relation_type='required'):
            required_attribute_names.append(attribute_type.name)
=======
        required_attribute_names = self.item_type.attribute_types\
                .filter(attributetypemembership__relation_type=AttributeTypeMembership.REL_REQUIRED)\
                .values_list('name', flat=True)
>>>>>>> 992ce48d

        for attribute in self.attribute_set.all():
            if attribute.attribute_type.name in required_attribute_names:
                required_attribute_names.remove(attribute.attribute_type.name)

        return 0 == len(required_attribute_names)


class Attribute(models.Model):
    """An individual product attribute"""
<<<<<<< HEAD
    attribute_type=models.ForeignKey('product.AttributeType')
    product=models.ForeignKey('product.Item')
    value=models.CharField(max_length=256)
=======
    attribute_type = models.ForeignKey('product.AttributeType', 
                                        verbose_name=_('attribute type'))
    product = models.ForeignKey('product.Item', verbose_name=_('product'))
    value = models.CharField(_('value'), max_length=255)
>>>>>>> 992ce48d


class StockRecord(models.Model):
    """A stock keeping record"""
<<<<<<< HEAD
    product=models.ForeignKey('product.Item')
    price_excl_tax=models.FloatField()
    tax=models.FloatField()
=======
    # TODISCUSS: Stock control is massive, I believe it should 
    # be in a seperate app.
    product = models.ForeignKey('product.Item', verbose_name=_('product'))
    price_excl_tax = models.DecimalField(_('price exc. VAT'), max_digits=10, 
                                        decimal_places=2)
    tax = models.DecimalField(_('tax'), max_digits=10, decimal_places=2)
>>>>>>> 992ce48d
<|MERGE_RESOLUTION|>--- conflicted
+++ resolved
@@ -2,27 +2,16 @@
 from django.utils.translation import ugettext_lazy as _
 
 class AttributeType(models.Model):
-<<<<<<< HEAD
-    """Defines a product attribute type"""
-    name=models.CharField(max_length=128)
-=======
     """Defines an item attribute type"""
     name = models.CharField(_('name'), max_length=128)
 
     class Meta:
         ordering = ['name']
->>>>>>> 992ce48d
 
     def __unicode__(self):
         return self.name
 
 
-<<<<<<< HEAD
-class Type(models.Model):
-    """Defines a product type"""
-    name=models.CharField(max_length=128)
-    attribute_types=models.ManyToManyField('product.AttributeType', through='product.AttributeTypeMembership')
-=======
 class ItemType(models.Model):
     """Defines an item type"""
     name = models.CharField(_('name'), max_length=128)
@@ -32,25 +21,12 @@
 
     class Meta:
         ordering = ['name']
->>>>>>> 992ce48d
 
     def __unicode__(self):
         return self.name
 
 
 class AttributeTypeMembership(models.Model):
-<<<<<<< HEAD
-    RELATIONSHIP_CHOICES=(
-        ('optional', 'optional'),
-        ('required', 'required'),
-        ('required_basket', 'required for purchase'),
-    )
-    type=models.ForeignKey('product.Type')
-    # Some attributes like clothes sizes need to be displayed in a set order (eg: S,M,L,XL)
-    display_order = models.IntegerField(default=0)
-    attribute_type = models.ForeignKey('product.AttributeType')
-    relation_type = models.CharField(max_length=16, choices=RELATIONSHIP_CHOICES, default='optional')
-=======
     REL_OPTIONAL = 'optional'
     REL_REQUIRED = 'required'
     REL_REQUIRED_BASKET = 'required_basket'
@@ -63,7 +39,8 @@
     attribute_type = models.ForeignKey('product.AttributeType')
     relation_type = models.CharField(max_length=16, choices=RELATIONSHIP_CHOICES, 
                                         default=REL_OPTIONAL)
->>>>>>> 992ce48d
+    # Some attributes like clothes sizes need to be displayed in a set order (eg: S,M,L,XL)
+    display_order = models.IntegerField(default=0)
     
     def __unicode__(self):
         return u"%s -> %s (%s)" % (self.item_type.name, self.attribute_type.name, 
@@ -72,13 +49,6 @@
 
 class Item(models.Model):
     """The base product object"""
-<<<<<<< HEAD
-    name = models.CharField(max_length=128)
-    partner_id = models.CharField(max_length=32)
-    type = models.ForeignKey('product.Type')
-    date_available = models.DateField()
-    date_created = models.DateTimeField(auto_now_add=True)
-=======
     name = models.CharField(_('name'), max_length=255)
     partner_id = models.CharField(_('partner ID'), max_length=32)
     item_type = models.ForeignKey('product.ItemType', verbose_name=_('item type'))
@@ -88,7 +58,6 @@
 
     class Meta:
         ordering = ['-date_created']
->>>>>>> 992ce48d
 
     def __unicode__(self):
         return self.name
@@ -106,15 +75,9 @@
         #TODISCUSS: When is this run? Is it not possible to cache it on
         the model during save? This is beastly and needs rewriting. #TODO
         """
-<<<<<<< HEAD
-        required_attribute_names=[]
-        for attribute_type in self.type.attribute_types.filter(attributetypemembership__relation_type='required'):
-            required_attribute_names.append(attribute_type.name)
-=======
         required_attribute_names = self.item_type.attribute_types\
                 .filter(attributetypemembership__relation_type=AttributeTypeMembership.REL_REQUIRED)\
                 .values_list('name', flat=True)
->>>>>>> 992ce48d
 
         for attribute in self.attribute_set.all():
             if attribute.attribute_type.name in required_attribute_names:
@@ -125,29 +88,17 @@
 
 class Attribute(models.Model):
     """An individual product attribute"""
-<<<<<<< HEAD
-    attribute_type=models.ForeignKey('product.AttributeType')
-    product=models.ForeignKey('product.Item')
-    value=models.CharField(max_length=256)
-=======
     attribute_type = models.ForeignKey('product.AttributeType', 
                                         verbose_name=_('attribute type'))
     product = models.ForeignKey('product.Item', verbose_name=_('product'))
     value = models.CharField(_('value'), max_length=255)
->>>>>>> 992ce48d
 
 
 class StockRecord(models.Model):
     """A stock keeping record"""
-<<<<<<< HEAD
-    product=models.ForeignKey('product.Item')
-    price_excl_tax=models.FloatField()
-    tax=models.FloatField()
-=======
     # TODISCUSS: Stock control is massive, I believe it should 
     # be in a seperate app.
     product = models.ForeignKey('product.Item', verbose_name=_('product'))
     price_excl_tax = models.DecimalField(_('price exc. VAT'), max_digits=10, 
                                         decimal_places=2)
-    tax = models.DecimalField(_('tax'), max_digits=10, decimal_places=2)
->>>>>>> 992ce48d
+    tax = models.DecimalField(_('tax'), max_digits=10, decimal_places=2)