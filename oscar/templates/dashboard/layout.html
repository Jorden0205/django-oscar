--- conflicted
+++ resolved
@@ -4,13 +4,13 @@
 {% load category_tags %}
 {% load dashboard_tags %}
 
-<<<<<<< HEAD
+
 {% block extrahead %}
     <link rel="stylesheet" href="{{ STATIC_URL }}css/dashboard.css" />
-=======
+{%endblock extrahead %}
+
 {% block title %}
 Dashboard | {{ block.super }}
->>>>>>> ac2dec7b
 {% endblock %}
 
 {% block layout %}
@@ -33,16 +33,14 @@
 
     <div class="container-fluid dashboard">
         <div class="row-fluid">
-<<<<<<< HEAD
             {% dashboard_navigation request.user %}
             <ul class="breadcrumb">
               <li>
                 <a href="{% url dashboard:index %}">Dashboard</a> <span class="divider">/</span>
               </li>
             </ul>
-=======
 			{% dashboard_navigation %}
->>>>>>> ac2dec7b
+
 			<ul class="primary-nav">
 				{% for item in nav_items %}
 				<li>
