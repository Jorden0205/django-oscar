--- conflicted
+++ resolved
@@ -3,69 +3,33 @@
 {% load i18n %}
 
 {% block report %}
-<<<<<<< HEAD
     <table class="table table-striped table-bordered table-hover">
-        {% if objects %}
+        <tr>
+            <th>{% trans "Email" %}</th>
+            <th>{% trans "Name" %}</th>
+            <th>{% trans "Date registered" %}</th>
+            <th>{% trans "Product views" %}</th>
+            <th>{% trans "Basket additions" %}</th>
+            <th>{% trans "Orders" %}</th>
+            <th>{% trans "Order lines" %}</th>
+            <th>{% trans "Order items" %}</th>
+            <th>{% trans "Total spent" %}</th>
+            <th>{% trans "Date of last order" %}</th>
+        </tr>
+        {% for user in objects %}
             <tr>
-                <th>{% trans "Email" %}</th>
-                <th>{% trans "Name" %}</th>
-                <th>{% trans "Date registered" %}</th>
-                <th>{% trans "Product views" %}</th>
-                <th>{% trans "Basket additions" %}</th>
-                <th>{% trans "Orders" %}</th>
-                <th>{% trans "Order lines" %}</th>
-                <th>{% trans "Order items" %}</th>
-                <th>{% trans "Total spent" %}</th>
-                <th>{% trans "Date of last order" %}</th>
+                <td><a href="{% url 'dashboard:user-detail' user.user.id %}">{{ user.user.email }}</a></td>
+                <td><a href="{% url 'dashboard:user-detail' user.user.id %}">{{ user.user.get_full_name|default:"-" }}</a></td>
+                <td>{{ user.user.date_joined }}</td>
+                <td>{{ user.num_product_views }}</td>
+                <td>{{ user.num_basket_additions }}</td>
+                <td>{{ user.num_orders }}</td>
+                <td>{{ user.num_order_lines }}</td>
+                <td>{{ user.num_order_items }}</td>
+                <td>{{ user.total_spent|currency }}</td>
+                <td>{{ user.date_last_order|default:"-" }}</td>
             </tr>
-            {% for user in objects %}
-                <tr>
-                    <td>{{ user.user.email }}</td>
-                    <td>{{ user.user.get_full_name|default:"-" }}</td>
-                    <td>{{ user.user.date_joined }}</td>
-                    <td>{{ user.num_product_views }}</td>
-                    <td>{{ user.num_basket_additions }}</td>
-                    <td>{{ user.num_orders }}</td>
-                    <td>{{ user.num_order_lines }}</td>
-                    <td>{{ user.num_order_items }}</td>
-                    <td>{{ user.total_spent|currency }}</td>
-                    <td>{{ user.date_last_order|default:"-" }}</td>
-                </tr>
-            {% endfor %}
-        {% else %}
-            <tr><td>{% trans "No results found" %}</td></tr>
-        {% endif %}
+        {% endfor %}
     </table>
     {% include "partials/pagination.html" %}
-=======
-<table class="table table-striped table-bordered table-hover">
-    <tr>
-        <th>{% trans "Email" %}</th>
-        <th>{% trans "Name" %}</th>
-        <th>{% trans "Date registered" %}</th>
-        <th>{% trans "Product views" %}</th>
-        <th>{% trans "Basket additions" %}</th>
-        <th>{% trans "Orders" %}</th>
-        <th>{% trans "Order lines" %}</th>
-        <th>{% trans "Order items" %}</th>
-        <th>{% trans "Total spent" %}</th>
-        <th>{% trans "Date of last order" %}</th>
-    </tr>
-    {% for user in objects %}
-    <tr>
-        <td><a href="{% url 'dashboard:user-detail' user.user.id %}">{{ user.user.email }}</a></td>
-        <td><a href="{% url 'dashboard:user-detail' user.user.id %}">{{ user.user.get_full_name|default:"-" }}</a></td>
-        <td>{{ user.user.date_joined }}</td>
-        <td>{{ user.num_product_views }}</td>
-        <td>{{ user.num_basket_additions }}</td>
-        <td>{{ user.num_orders }}</td>
-        <td>{{ user.num_order_lines }}</td>
-        <td>{{ user.num_order_items }}</td>
-        <td>{{ user.total_spent|currency }}</td>
-        <td>{{ user.date_last_order|default:"-" }}</td>
-    </tr>
-    {% endfor %}
-</table>
-{% include "partials/pagination.html" %}
->>>>>>> feff80b9
 {% endblock %}