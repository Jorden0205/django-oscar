{% extends 'dashboard/layout.html' %}
{% load i18n %}
{% load thumbnail %}
{% load staticfiles %}
{% load sorting_tags %}
{% load render_table from django_tables2 %}

{% block body_class %}{{ block.super }} catalogue{% endblock %}

{% block title %}
    {% trans "Products" %} | {{ block.super }}
{% endblock %}

{% block breadcrumbs %}
    <ul class="breadcrumb">
        <li>
            <a href="{% url 'dashboard:index' %}">{% trans "Dashboard" %}</a>
            <span class="divider">/</span>
        </li>
        <li class="active">{% trans "Products" %}</li>
    </ul>
{% endblock %}

{% block header %}
    <div class="page-header action">
        <h1>{% trans "Products" %}</h1>
    </div>
{% endblock header %}

{% block dashboard_content %}
    {% block search_products %}
        <div class="table-header">
            <h3><i class="icon-search icon-large"></i>{% trans "Search Products" %}</h3>
        </div>
        <div class="well">
            <form action="." method="get" class="form-inline">
                {% comment %}
                    Add the current query string to the search form so that the
                    sort order is not reset when searching.
                {% endcomment %}
                {% for name, value in request.GET.items %}
                    {% if name not in form.fields %}
                        <input type="hidden" name="{{ name }}" value="{{ value }}"/>
                    {% endif %}
                {% endfor %}

                {% include "partials/form_fields_inline.html" with form=form %}
                <button type="submit" class="btn btn-primary">{% trans "Search" %}</button>
            </form>
        </div>
    {% endblock %}

    {% block create_product %}
        <div class="table-header">
            <h3><i class="icon-sitemap icon-large"></i> {% trans "Create new product" %}</h3>
        </div>
        <div class="well">
            <form action="{% url 'dashboard:catalogue-product-create' %}" method="get" class="form-inline">
                {% include "partials/form_fields_inline.html" with form=productclass_form %}
                <button class="btn btn-primary" type="submit"><i class="icon-plus"></i> {% trans "New Product" %}</button>
            </form>
        </div>
    {% endblock %}

    {% if products %}
        {% block product_list %}
            {% block tabs %}
                <ul class="nav nav-tabs">
                    <li{% if 'recently_edited' not in request.GET %} class="active"{% endif %}> <a href=".">{% trans "All" %}</a> </li>
                    <li{% if 'recently_edited' in request.GET %} class="active"{% endif %}> <a href="?recently_edited=1">{% trans "Recently edited" %}</a> </li>
                </ul>
            {% endblock %}
            <form action="." method="post">
                {% csrf_token %}
<<<<<<< HEAD
                <table class="table table-striped table-bordered">
                    {% block product_list_header %}
                        <tr>
                            <th>
                                {% if 'recently_edited' in request.GET %}
                                    {% trans "Title" context "Product title" %}
                                {% else %}
                                    {% anchor 'title' _("Title") %}
                                {% endif %}
                            </th>
                            <th>{% trans "UPC" %}</th>
                            <th>{% trans "Image" %}</th>
                            <th>{% trans "Product Type" %}</th>
                            <th>{% trans "Variants" %}</th>
                            <th>{% trans "Stock records" %}</th>
                            <th></th>
                        </tr>
                    {% endblock %}
                    {% for product in products %}
                        {% block product %}
                            <tr>
                                <td><a href="{% url 'dashboard:catalogue-product' pk=product.id %}">{{ product.get_title }}</a></td>
                                <td>{{ product.upc|default:"-" }}</td>
                                <td>
                                    {% if product.primary_image.original.url %}
                                        {% with image=product.primary_image %}
                                            {% thumbnail image.original "70x70" upscale=False as thumb %}
                                            <a href="{{ image.original.url }}" rel="lightbox_{{ product.upc|default:"-" }}" class="sub-image">
                                                <img src="{{ thumb.url }}" alt="{{ product.get_title }}" data-description="{% if image.caption %}{{ image.caption }}{% endif %}">
                                            </a>
                                            {% endthumbnail %}
                                        {% endwith %}
                                    {% else %}
                                        -
                                    {% endif %}
                                </td>
                                <td>{{ product.get_product_class.name }}</td>
                                <td>
                                    {% if product.is_standalone %}
                                        -
                                    {% else %}
                                        {{ product.children.count }}
                                    {% endif %}
                                </td>
                                <td>
                                    {% if product.is_parent %}
                                        -
                                    {% else %}
                                        {{ product.stockrecords.count }}
                                    {% endif %}
                                </td>
                                <td>
                                    <div class="btn-toolbar">
                                        <div class="btn-group">
                                            <a class="btn dropdown-toggle" data-toggle="dropdown" href="#">
                                                {% trans "Actions" %}
                                                <span class="caret"></span>
                                            </a>
                                            <ul class="dropdown-menu pull-right">
                                                <li>
                                                    <a href="{% url 'dashboard:catalogue-product' pk=product.id %}{% if request.GET.urlencode %}?{{ request.GET.urlencode }}{% endif %}">
                                                        {% trans "Edit" %}
                                                    </a>
                                                </li>
                                                {% if product.can_be_parent %}
                                                    <li>
                                                        <a href="{% url 'dashboard:catalogue-product-create-child' product.id %}{% if request.GET.urlencode %}?{{ request.GET.urlencode }}{% endif %}">
                                                            {% trans "Add variant" %}
                                                        </a>
                                                    </li>
                                                {% endif %}
                                                <li>
                                                    <a href="{{ product.get_absolute_url }}">
                                                        {% trans "View on site" %}
                                                    </a>
                                                </li>
                                                <li>
                                                    <a href="{% url 'dashboard:catalogue-product-delete' pk=product.id %}">
                                                        {% trans "Delete" %}
                                                    </a>
                                                </li>
                                            </ul>
                                        </div>
                                    </div>
                                </td>
                            </tr>
                        {% endblock product %}
                    {% endfor %}
                </table>
                {% include "partials/pagination.html" %}
=======
                {% render_table products %}
>>>>>>> 5ad78b36
            </form>
        {% endblock product_list %}
    {% else %}
        <p>{% trans "No products found." %}</p>
    {% endif %}

{% endblock dashboard_content %}<|MERGE_RESOLUTION|>--- conflicted
+++ resolved
@@ -72,100 +72,7 @@
             {% endblock %}
             <form action="." method="post">
                 {% csrf_token %}
-<<<<<<< HEAD
-                <table class="table table-striped table-bordered">
-                    {% block product_list_header %}
-                        <tr>
-                            <th>
-                                {% if 'recently_edited' in request.GET %}
-                                    {% trans "Title" context "Product title" %}
-                                {% else %}
-                                    {% anchor 'title' _("Title") %}
-                                {% endif %}
-                            </th>
-                            <th>{% trans "UPC" %}</th>
-                            <th>{% trans "Image" %}</th>
-                            <th>{% trans "Product Type" %}</th>
-                            <th>{% trans "Variants" %}</th>
-                            <th>{% trans "Stock records" %}</th>
-                            <th></th>
-                        </tr>
-                    {% endblock %}
-                    {% for product in products %}
-                        {% block product %}
-                            <tr>
-                                <td><a href="{% url 'dashboard:catalogue-product' pk=product.id %}">{{ product.get_title }}</a></td>
-                                <td>{{ product.upc|default:"-" }}</td>
-                                <td>
-                                    {% if product.primary_image.original.url %}
-                                        {% with image=product.primary_image %}
-                                            {% thumbnail image.original "70x70" upscale=False as thumb %}
-                                            <a href="{{ image.original.url }}" rel="lightbox_{{ product.upc|default:"-" }}" class="sub-image">
-                                                <img src="{{ thumb.url }}" alt="{{ product.get_title }}" data-description="{% if image.caption %}{{ image.caption }}{% endif %}">
-                                            </a>
-                                            {% endthumbnail %}
-                                        {% endwith %}
-                                    {% else %}
-                                        -
-                                    {% endif %}
-                                </td>
-                                <td>{{ product.get_product_class.name }}</td>
-                                <td>
-                                    {% if product.is_standalone %}
-                                        -
-                                    {% else %}
-                                        {{ product.children.count }}
-                                    {% endif %}
-                                </td>
-                                <td>
-                                    {% if product.is_parent %}
-                                        -
-                                    {% else %}
-                                        {{ product.stockrecords.count }}
-                                    {% endif %}
-                                </td>
-                                <td>
-                                    <div class="btn-toolbar">
-                                        <div class="btn-group">
-                                            <a class="btn dropdown-toggle" data-toggle="dropdown" href="#">
-                                                {% trans "Actions" %}
-                                                <span class="caret"></span>
-                                            </a>
-                                            <ul class="dropdown-menu pull-right">
-                                                <li>
-                                                    <a href="{% url 'dashboard:catalogue-product' pk=product.id %}{% if request.GET.urlencode %}?{{ request.GET.urlencode }}{% endif %}">
-                                                        {% trans "Edit" %}
-                                                    </a>
-                                                </li>
-                                                {% if product.can_be_parent %}
-                                                    <li>
-                                                        <a href="{% url 'dashboard:catalogue-product-create-child' product.id %}{% if request.GET.urlencode %}?{{ request.GET.urlencode }}{% endif %}">
-                                                            {% trans "Add variant" %}
-                                                        </a>
-                                                    </li>
-                                                {% endif %}
-                                                <li>
-                                                    <a href="{{ product.get_absolute_url }}">
-                                                        {% trans "View on site" %}
-                                                    </a>
-                                                </li>
-                                                <li>
-                                                    <a href="{% url 'dashboard:catalogue-product-delete' pk=product.id %}">
-                                                        {% trans "Delete" %}
-                                                    </a>
-                                                </li>
-                                            </ul>
-                                        </div>
-                                    </div>
-                                </td>
-                            </tr>
-                        {% endblock product %}
-                    {% endfor %}
-                </table>
-                {% include "partials/pagination.html" %}
-=======
                 {% render_table products %}
->>>>>>> 5ad78b36
             </form>
         {% endblock product_list %}
     {% else %}
