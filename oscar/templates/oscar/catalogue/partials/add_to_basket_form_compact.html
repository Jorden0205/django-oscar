--- conflicted
+++ resolved
@@ -1,12 +1,8 @@
 {% load basket_tags %}
 {% load i18n %}
 
-<<<<<<< HEAD
 {% if product.is_available_to_buy %}
-{% basket_form basket product as basket_form single %}
-=======
 {% basket_form request.basket product as basket_form single %}
->>>>>>> 24d92be2
 <form action="{% url basket:add %}" method="post">
     {% csrf_token %}
     {{ basket_form.as_p }}
