import json
from six.moves.urllib import parse

from django.contrib import messages
from django.template.loader import render_to_string
from django.template import RequestContext
from django.core.urlresolvers import reverse, resolve
from oscar.core.loading import get_model
from django.http import HttpResponseRedirect, Http404, HttpResponse
from django.views.generic import FormView, View
from django.utils.translation import ugettext_lazy as _
from django.core.exceptions import ObjectDoesNotExist
from django import shortcuts

from extra_views import ModelFormSetView
from oscar.core import ajax
from oscar.apps.basket import signals
from oscar.core.loading import get_class, get_classes
Applicator = get_class('offer.utils', 'Applicator')
(BasketLineFormSet, BasketLineForm, AddToBasketForm, BasketVoucherForm,
 SavedLineFormSet, SavedLineForm) \
    = get_classes('basket.forms', ('BasketLineFormSet', 'BasketLineForm',
                                   'AddToBasketForm', 'BasketVoucherForm',
                                   'SavedLineFormSet', 'SavedLineForm'))
Repository = get_class('shipping.repository', ('Repository'))
OrderTotalCalculator = get_class(
    'checkout.calculators', 'OrderTotalCalculator')


def get_messages(basket, offers_before, offers_after,
                 include_buttons=True):
    """
    Return the messages about offer changes
    """
    # Look for changes in offers
    offers_lost = set(offers_before.keys()).difference(
        set(offers_after.keys()))
    offers_gained = set(offers_after.keys()).difference(
        set(offers_before.keys()))

    # Build a list of (level, msg) tuples
    offer_messages = []
    for offer_id in offers_lost:
        offer = offers_before[offer_id]
        msg = render_to_string(
            'basket/messages/offer_lost.html',
            {'offer': offer})
        offer_messages.append((
            messages.WARNING, msg))
    for offer_id in offers_gained:
        offer = offers_after[offer_id]
        msg = render_to_string(
            'basket/messages/offer_gained.html',
            {'offer': offer})
        offer_messages.append((
            messages.SUCCESS, msg))

    # We use the 'include_buttons' parameter to determine whether to show the
    # 'Checkout now' buttons.  We don't want to show these on the basket page.
    msg = render_to_string(
        'basket/messages/new_total.html',
        {'basket': basket,
         'include_buttons': include_buttons})
    offer_messages.append((
        messages.INFO, msg))

    return offer_messages


def apply_messages(request, offers_before):
    """
    Set flash messages triggered by changes to the basket
    """
    # Re-apply offers to see if any new ones are now available
    request.basket.reset_offer_applications()
    Applicator().apply(request, request.basket)
    offers_after = request.basket.applied_offers()

    for level, msg in get_messages(
            request.basket, offers_before, offers_after):
        messages.add_message(
            request, level, msg, extra_tags='safe noicon')


class BasketView(ModelFormSetView):
    model = get_model('basket', 'Line')
    basket_model = get_model('basket', 'Basket')
    formset_class = BasketLineFormSet
    form_class = BasketLineForm
    extra = 0
    can_delete = True
    template_name = 'basket/basket.html'

    def get_formset_kwargs(self):
        kwargs = super(BasketView, self).get_formset_kwargs()
        kwargs['strategy'] = self.request.strategy
        return kwargs

    def get_queryset(self):
        return self.request.basket.all_lines()

    def get_shipping_methods(self, basket):
        return Repository().get_shipping_methods(
            user=self.request.user, basket=self.request.basket,
            request=self.request)

    def get_default_shipping_method(self, basket):
        return Repository().get_default_shipping_method(
            user=self.request.user, basket=self.request.basket,
            request=self.request)

    def get_basket_warnings(self, basket):
        """
        Return a list of warnings that apply to this basket
        """
        warnings = []
        for line in basket.all_lines():
            warning = line.get_warning()
            if warning:
                warnings.append(warning)
        return warnings

    def get_upsell_messages(self, basket):
        offers = Applicator().get_offers(self.request, basket)
        applied_offers = basket.offer_applications.offers.values()
        msgs = []
        for offer in offers:
            if offer.is_condition_partially_satisfied(basket) \
                    and offer not in applied_offers:
                data = {
                    'message': offer.get_upsell_message(basket),
                    'offer': offer}
                msgs.append(data)
        return msgs

    def get_context_data(self, **kwargs):
        context = super(BasketView, self).get_context_data(**kwargs)
        context['voucher_form'] = BasketVoucherForm()

        # Shipping information is included to give an idea of the total order
        # cost.  It is also important for PayPal Express where the customer
        # gets redirected away from the basket page and needs to see what the
        # estimated order total is beforehand.
        method = self.get_default_shipping_method(self.request.basket)
        context['shipping_method'] = method
        context['shipping_methods'] = self.get_shipping_methods(
            self.request.basket)

        context['order_total'] = OrderTotalCalculator().calculate(
            self.request.basket, method)
        context['basket_warnings'] = self.get_basket_warnings(
            self.request.basket)
        context['upsell_messages'] = self.get_upsell_messages(
            self.request.basket)

        if self.request.user.is_authenticated():
            try:
                saved_basket = self.basket_model.saved.get(
                    owner=self.request.user)
            except self.basket_model.DoesNotExist:
                pass
            else:
                saved_basket.strategy = self.request.basket.strategy
                if not saved_basket.is_empty:
                    saved_queryset = saved_basket.all_lines().select_related(
                        'product', 'product__stockrecord')
                    formset = SavedLineFormSet(strategy=self.request.strategy,
                                               basket=self.request.basket,
                                               queryset=saved_queryset,
                                               prefix='saved')
                    context['saved_formset'] = formset
        return context

    def get_success_url(self):
        return self.request.META.get('HTTP_REFERER', reverse('basket:summary'))

    def formset_valid(self, formset):
        # Store offers before any changes are made so we can inform the user of
        # any changes
        offers_before = self.request.basket.applied_offers()
        save_for_later = False

        # Keep a list of messages - we don't immediately call
        # django.contrib.messages as we may be returning an AJAX response in
        # which case we pass the messages back in a JSON payload.
        flash_messages = ajax.FlashMessages()

        for form in formset:
            if (hasattr(form, 'cleaned_data') and
                    form.cleaned_data['save_for_later']):
                line = form.instance
                if self.request.user.is_authenticated():
                    self.move_line_to_saved_basket(line)

                    msg = render_to_string(
                        'basket/messages/line_saved.html',
                        {'line': line})
                    flash_messages.info(msg)

                    save_for_later = True
                else:
                    msg = _("You can't save an item for later if you're "
                            "not logged in!")
                    flash_messages.error(self.request, msg)
                    return HttpResponseRedirect(self.get_success_url())

        if save_for_later:
            # No need to call super if we're moving lines to the saved basket
            response = HttpResponseRedirect(self.get_success_url())
        else:
            # Save changes to basket as per normal
            response = super(BasketView, self).formset_valid(formset)

        # If AJAX submission, don't redirect but reload the basket content HTML
        if self.request.is_ajax():
            # Reload basket and apply offers again
            self.request.basket = get_model('basket', 'Basket').objects.get(
                id=self.request.basket.id)
            self.request.basket.strategy = self.request.strategy
            Applicator().apply(self.request, self.request.basket)
            offers_after = self.request.basket.applied_offers()

            for level, msg in get_messages(
                    self.request.basket, offers_before,
                    offers_after, include_buttons=False):
                flash_messages.add_message(level, msg)

            # Reload formset - we have to remove the POST fields from the
            # kwargs as, if they are left in, the formset won't construct
            # correctly as there will be a state mismatch between the
            # management form and the database.
            kwargs = self.get_formset_kwargs()
            del kwargs['data']
            del kwargs['files']
            if 'queryset' in kwargs:
                del kwargs['queryset']
            formset = self.get_formset()(queryset=self.get_queryset(),
                                         **kwargs)
            ctx = self.get_context_data(formset=formset,
                                        basket=self.request.basket)
            return self.json_response(ctx, flash_messages)

        apply_messages(self.request, offers_before)

        return response

    def json_response(self, ctx, flash_messages):
        basket_html = render_to_string(
            'basket/partials/basket_content.html',
            RequestContext(self.request, ctx))
        payload = {
            'content_html': basket_html,
            'messages': flash_messages.as_dict()}
        return HttpResponse(json.dumps(payload),
                            content_type="application/json")

    def move_line_to_saved_basket(self, line):
        saved_basket, _ = get_model('basket', 'basket').saved.get_or_create(
            owner=self.request.user)
        saved_basket.merge_line(line)

    def formset_invalid(self, formset):
        flash_messages = ajax.FlashMessages()
        flash_messages.warning(_("Your basket couldn't be updated"))

        if self.request.is_ajax():
            ctx = self.get_context_data(formset=formset,
                                        basket=self.request.basket)
            return self.json_response(ctx, flash_messages)

        flash_messages.apply_to_request(self.request)
        return super(BasketView, self).formset_invalid(formset)


class BasketAddView(FormView):
    """
    Handles the add-to-basket submissions, which are triggered from various
    parts of the site. The add-to-basket form is loaded into templates using
    a templatetag from module basket_tags.py.
    """
    form_class = AddToBasketForm
    product_model = get_model('catalogue', 'product')
    add_signal = signals.basket_addition
    http_method_names = ['post']

    def post(self, request, *args, **kwargs):
        self.product = shortcuts.get_object_or_404(
            self.product_model, pk=kwargs['pk'])
        return super(BasketAddView, self).post(request, *args, **kwargs)

    def get_form_kwargs(self):
        kwargs = super(BasketAddView, self).get_form_kwargs()
        kwargs['basket'] = self.request.basket
        kwargs['product'] = self.product
        return kwargs

<<<<<<< HEAD
    def get_success_url(self):
        url = None
        if self.request.POST.get('next'):
            url = self.request.POST.get('next')
        elif 'HTTP_REFERER' in self.request.META:
            url = self.request.META['HTTP_REFERER']
        if url:
            # We only allow internal URLs so we see if the url resolves
            try:
                resolve(parse.urlparse(url).path)
            except Http404:
                url = None
        if url is None:
            url = reverse('basket:summary')
        return url
=======
    def form_invalid(self, form):
        msgs = []
        for error in form.errors.values():
            msgs.append(error.as_text())
        clean_msgs = [m.replace('* ', '') for m in msgs if m.startswith('* ')]
        messages.error(self.request, ",".join(clean_msgs))

        return HttpResponseRedirect(
            self.request.META.get('HTTP_REFERER', reverse('basket:summary')))
>>>>>>> c8aaaf4c

    def form_valid(self, form):
        offers_before = self.request.basket.applied_offers()

        self.request.basket.add_product(
            form.product, form.cleaned_data['quantity'],
            form.cleaned_options())

        messages.success(self.request, self.get_success_message(form),
                         extra_tags='safe noicon')

        # Check for additional offer messages
        apply_messages(self.request, offers_before)

        # Send signal for basket addition
        self.add_signal.send(
            sender=self, product=form.product, user=self.request.user,
            request=self.request)

        return super(BasketAddView, self).form_valid(form)

    def get_success_message(self, form):
        return render_to_string(
            'basket/messages/addition.html',
            {'product': form.product,
             'quantity': form.cleaned_data['quantity']})

    def get_success_url(self):
        url = None
        if self.request.POST.get('next'):
            url = self.request.POST.get('next')
        elif 'HTTP_REFERER' in self.request.META:
            url = self.request.META['HTTP_REFERER']
        if url:
            # We only allow internal URLs so we see if the url resolves
            try:
                resolve(urlparse.urlparse(url).path)
            except Http404:
                url = None
        if url is None:
            url = reverse('basket:summary')
        return url


class VoucherAddView(FormView):
    form_class = BasketVoucherForm
    voucher_model = get_model('voucher', 'voucher')
    add_signal = signals.voucher_addition

    def get(self, request, *args, **kwargs):
        return HttpResponseRedirect(reverse('basket:summary'))

    def apply_voucher_to_basket(self, voucher):
        if not voucher.is_active():
            messages.error(
                self.request,
                _("The '%(code)s' voucher has expired") % {
                    'code': voucher.code})
            return

        is_available, message = voucher.is_available_to_user(self.request.user)
        if not is_available:
            messages.error(self.request, message)
            return

        self.request.basket.vouchers.add(voucher)

        # Raise signal
        self.add_signal.send(
            sender=self, basket=self.request.basket, voucher=voucher)

        # Recalculate discounts to see if the voucher gives any
        Applicator().apply(self.request, self.request.basket)
        discounts_after = self.request.basket.offer_applications

        # Look for discounts from this new voucher
        found_discount = False
        for discount in discounts_after:
            if discount['voucher'] and discount['voucher'] == voucher:
                found_discount = True
                break
        if not found_discount:
            messages.warning(
                self.request,
                _("Your basket does not qualify for a voucher discount"))
            self.request.basket.vouchers.remove(voucher)
        else:
            messages.info(
                self.request,
                _("Voucher '%(code)s' added to basket") % {
                    'code': voucher.code})

    def form_valid(self, form):
        code = form.cleaned_data['code']
        if not self.request.basket.id:
            return HttpResponseRedirect(
                self.request.META.get('HTTP_REFERER',
                                      reverse('basket:summary')))
        if self.request.basket.contains_voucher(code):
            messages.error(
                self.request,
                _("You have already added the '%(code)s' voucher to "
                  "your basket") % {'code': code})
        else:
            try:
                voucher = self.voucher_model._default_manager.get(code=code)
            except self.voucher_model.DoesNotExist:
                messages.error(
                    self.request,
                    _("No voucher found with code '%(code)s'") % {
                        'code': code})
            else:
                self.apply_voucher_to_basket(voucher)
        return HttpResponseRedirect(
            self.request.META.get('HTTP_REFERER', reverse('basket:summary')))

    def form_invalid(self, form):
        messages.error(self.request, _("Please enter a voucher code"))
        return HttpResponseRedirect(reverse('basket:summary') + '#voucher')


class VoucherRemoveView(View):
    voucher_model = get_model('voucher', 'voucher')
    remove_signal = signals.voucher_removal
    http_method_names = ['post']

    def post(self, request, *args, **kwargs):
        response = HttpResponseRedirect(reverse('basket:summary'))

        voucher_id = kwargs['pk']
        if not request.basket.id:
            # Hacking attempt - the basket must be saved for it to have
            # a voucher in it.
            return response
        try:
            voucher = request.basket.vouchers.get(id=voucher_id)
        except ObjectDoesNotExist:
            messages.error(
                request, _("No voucher found with id '%d'") % voucher_id)
        else:
            request.basket.vouchers.remove(voucher)
            self.remove_signal.send(
                sender=self, basket=request.basket, voucher=voucher)
            messages.info(
                request, _("Voucher '%s' removed from basket") % voucher.code)

        return response


class SavedView(ModelFormSetView):
    model = get_model('basket', 'line')
    basket_model = get_model('basket', 'basket')
    formset_class = SavedLineFormSet
    form_class = SavedLineForm
    extra = 0
    can_delete = True

    def get(self, request, *args, **kwargs):
        return HttpResponseRedirect(reverse('basket:summary'))

    def get_queryset(self):
        try:
            saved_basket = self.basket_model.saved.get(owner=self.request.user)
            saved_basket.strategy = self.request.strategy
            return saved_basket.all_lines().select_related(
                'product', 'product__stockrecord')
        except self.basket_model.DoesNotExist:
            return []

    def get_success_url(self):
        return self.request.META.get('HTTP_REFERER', reverse('basket:summary'))

    def get_formset_kwargs(self):
        kwargs = super(SavedView, self).get_formset_kwargs()
        kwargs['prefix'] = 'saved'
        kwargs['basket'] = self.request.basket
        kwargs['strategy'] = self.request.strategy
        return kwargs

    def formset_valid(self, formset):
        offers_before = self.request.basket.applied_offers()

        is_move = False
        for form in formset:
            if form.cleaned_data.get('move_to_basket', False):
                is_move = True
                msg = render_to_string(
                    'basket/messages/line_restored.html',
                    {'line': form.instance})
                messages.info(self.request, msg, extra_tags='safe noicon')
                real_basket = self.request.basket
                real_basket.merge_line(form.instance)

        if is_move:
            # As we're changing the basket, we need to check if it qualifies
            # for any new offers.
            apply_messages(self.request, offers_before)
            response = HttpResponseRedirect(self.get_success_url())
        else:
            response = super(SavedView, self).formset_valid(formset)
        return response

    def formset_invalid(self, formset):
        messages.error(
            self.request,
            '\n'.join(
                error for ed in formset.errors for el
                in ed.values() for error in el))
        return HttpResponseRedirect(
            self.request.META.get('HTTP_REFERER', reverse('basket:summary')))<|MERGE_RESOLUTION|>--- conflicted
+++ resolved
@@ -5,7 +5,6 @@
 from django.template.loader import render_to_string
 from django.template import RequestContext
 from django.core.urlresolvers import reverse, resolve
-from oscar.core.loading import get_model
 from django.http import HttpResponseRedirect, Http404, HttpResponse
 from django.views.generic import FormView, View
 from django.utils.translation import ugettext_lazy as _
@@ -15,7 +14,7 @@
 from extra_views import ModelFormSetView
 from oscar.core import ajax
 from oscar.apps.basket import signals
-from oscar.core.loading import get_class, get_classes
+from oscar.core.loading import get_class, get_classes, get_model
 Applicator = get_class('offer.utils', 'Applicator')
 (BasketLineFormSet, BasketLineForm, AddToBasketForm, BasketVoucherForm,
  SavedLineFormSet, SavedLineForm) \
@@ -294,23 +293,6 @@
         kwargs['product'] = self.product
         return kwargs
 
-<<<<<<< HEAD
-    def get_success_url(self):
-        url = None
-        if self.request.POST.get('next'):
-            url = self.request.POST.get('next')
-        elif 'HTTP_REFERER' in self.request.META:
-            url = self.request.META['HTTP_REFERER']
-        if url:
-            # We only allow internal URLs so we see if the url resolves
-            try:
-                resolve(parse.urlparse(url).path)
-            except Http404:
-                url = None
-        if url is None:
-            url = reverse('basket:summary')
-        return url
-=======
     def form_invalid(self, form):
         msgs = []
         for error in form.errors.values():
@@ -320,7 +302,6 @@
 
         return HttpResponseRedirect(
             self.request.META.get('HTTP_REFERER', reverse('basket:summary')))
->>>>>>> c8aaaf4c
 
     def form_valid(self, form):
         offers_before = self.request.basket.applied_offers()
