--- conflicted
+++ resolved
@@ -2,11 +2,7 @@
 import re
 from django.utils.translation import ugettext_lazy as _
 from django.db import models
-<<<<<<< HEAD
 from django.utils.timezone import now
-=======
-
->>>>>>> 0d6f9be8
 
 Product = models.get_model('catalogue', 'Product')
 
