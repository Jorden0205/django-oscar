import os
import six
import warnings
from itertools import chain
from datetime import datetime, date
import logging

from django.utils.html import strip_tags
from django.utils.safestring import mark_safe
from django.conf import settings
from django.contrib.staticfiles.finders import find
from django.core.exceptions import ValidationError, ImproperlyConfigured
from django.core.files.base import File
from django.core.validators import RegexValidator
from django.db import models
from django.db.models import Sum, Count
from django.utils.translation import ugettext_lazy as _
from django.utils.functional import cached_property

from treebeard.mp_tree import MP_Node

from oscar.core.utils import slugify
from oscar.core.loading import get_classes, get_model
from oscar.models.fields import NullCharField, AutoSlugField

ProductManager, BrowsableProductManager = get_classes(
    'catalogue.managers', ['ProductManager', 'BrowsableProductManager'])


class AbstractProductClass(models.Model):
    """
    Used for defining options and attributes for a subset of products.
    E.g. Books, DVDs and Toys. A product can only belong to one product class.

    At least one product class must be created when setting up a new
    Oscar deployment.

    Not necessarily equivalent to top-level categories but usually will be.
    """
    name = models.CharField(_('Name'), max_length=128)
    slug = AutoSlugField(_('Slug'), max_length=128, unique=True,
                         populate_from='name')

    #: Some product type don't require shipping (eg digital products) - we use
    #: this field to take some shortcuts in the checkout.
    requires_shipping = models.BooleanField(_("Requires shipping?"),
                                            default=True)

    #: Digital products generally don't require their stock levels to be
    #: tracked.
    track_stock = models.BooleanField(_("Track stock levels?"), default=True)

    #: These are the options (set by the user when they add to basket) for this
    #: item class.  For instance, a product class of "SMS message" would always
    #: require a message to be specified before it could be bought.
    options = models.ManyToManyField('catalogue.Option', blank=True,
                                     verbose_name=_("Options"))

    class Meta:
        abstract = True
        ordering = ['name']
        verbose_name = _("Product Class")
        verbose_name_plural = _("Product Classes")

    def __unicode__(self):
        return self.name


class AbstractCategory(MP_Node):
    """
    A product category.

    Uses django-treebeard.
    """
    name = models.CharField(_('Name'), max_length=255, db_index=True)
    description = models.TextField(_('Description'), blank=True)
    image = models.ImageField(_('Image'), upload_to='categories', blank=True,
                              null=True, max_length=255)
    slug = models.SlugField(_('Slug'), max_length=255, db_index=True,
                            editable=False)
    full_name = models.CharField(_('Full Name'), max_length=255,
                                 db_index=True, editable=False)

    _slug_separator = '/'
    _full_name_separator = ' > '

    def __unicode__(self):
        return self.full_name

    def update_slug(self, commit=True):
        """
        Updates the instance's slug. Use update_children_slugs for updating
        the rest of the tree.
        """
        parent = self.get_parent()
        slug = slugify(self.name)
        # If category has a parent, includes the parents slug in this one
        if parent:
            self.slug = '%s%s%s' % (
                parent.slug, self._slug_separator, slug)
            self.full_name = '%s%s%s' % (
                parent.full_name, self._full_name_separator, self.name)
        else:
            self.slug = slug
            self.full_name = self.name
        if commit:
            self.save()

    def update_children_slugs(self):
        for child in self.get_children():
            child.update_slug()
            child.update_children_slugs()

    def save(self, update_slugs=True, *args, **kwargs):
        if update_slugs:
            self.update_slug(commit=False)

        # Enforce slug uniqueness here as MySQL can't handle a unique index on
        # the slug field
        try:
            match = self.__class__.objects.get(slug=self.slug)
        except self.__class__.DoesNotExist:
            pass
        else:
            if match.id != self.id:
                raise ValidationError(
                    _("A category with slug '%(slug)s' already exists") % {
                        'slug': self.slug})

        super(AbstractCategory, self).save(*args, **kwargs)
        self.update_children_slugs()

    def move(self, target, pos=None):
        """
        Moves the current node and all its descendants to a new position
        relative to another node.

        See https://tabo.pe/projects/django-treebeard/docs/1.61/api.html#treebeard.models.Node.move  # noqa
        """
        super(AbstractCategory, self).move(target, pos)

        # We need to reload self as 'move' doesn't update the current instance,
        # then we iterate over the subtree and call save which automatically
        # updates slugs.
        reloaded_self = self.__class__.objects.get(pk=self.pk)
        reloaded_self.update_slug()
        reloaded_self.update_children_slugs()

    def get_ancestors(self, include_self=True):
        ancestors = list(super(AbstractCategory, self).get_ancestors())
        if include_self:
            ancestors.append(self)
        return ancestors

    @models.permalink
    def get_absolute_url(self):
        return ('catalogue:category', (),
                {'category_slug': self.slug, 'pk': self.pk})

    class Meta:
        abstract = True
        ordering = ['full_name']
        verbose_name = _('Category')
        verbose_name_plural = _('Categories')

    def has_children(self):
        return self.get_num_children() > 0

    def get_num_children(self):
        return self.get_children().count()


class AbstractProductCategory(models.Model):
    """
    Joining model between products and categories. Exists to allow customising.
    """
    product = models.ForeignKey('catalogue.Product', verbose_name=_("Product"))
    category = models.ForeignKey('catalogue.Category',
                                 verbose_name=_("Category"))

    class Meta:
        abstract = True
        ordering = ['product', 'category']
        verbose_name = _('Product Category')
        verbose_name_plural = _('Product Categories')

    def __unicode__(self):
        return u"<productcategory for product '%s'>" % self.product


class AbstractProduct(models.Model):
    """
    The base product object

    If an item has no parent, then it is the "canonical" or abstract version
    of a product which essentially represents a set of products.  If a
    product has a parent then it is a specific version of a catalogue.

    For example, a canonical product would have a title like "Green fleece"
    while its children would be "Green fleece - size L".
    """
    #: Universal product code
    upc = NullCharField(
        _("UPC"), max_length=64, blank=True, null=True, unique=True,
        help_text=_("Universal Product Code (UPC) is an identifier for "
                    "a product which is not specific to a particular "
                    " supplier. Eg an ISBN for a book."))

    # No canonical product should have a stock record as they cannot be bought.
    parent = models.ForeignKey(
        'self', null=True, blank=True, related_name='variants',
        verbose_name=_("Parent"),
        help_text=_("Only choose a parent product if this is a 'variant' of "
                    "a canonical catalogue.  For example if this is a size "
                    "4 of a particular t-shirt.  Leave blank if this is a "
                    "CANONICAL PRODUCT (ie there is only one version of this "
                    "product)."))

    # Title is mandatory for canonical products but optional for child products
    title = models.CharField(_('Title'), max_length=255, blank=True)
    slug = models.SlugField(_('Slug'), max_length=255, unique=False)
    description = models.TextField(_('Description'), blank=True)

<<<<<<< HEAD
    #: Use this field to indicate if the product is inactive or awaiting
    #: approval
    status = models.CharField(
        _('Status'), max_length=128, blank=True, db_index=True)
=======
    #: "Type" of product.
    #: None for Product variants, they inherit their parent's product class
>>>>>>> a35b4cc9
    product_class = models.ForeignKey(
        'catalogue.ProductClass', null=True, on_delete=models.PROTECT,
        verbose_name=_('Product Type'), related_name="products",
        help_text=_("Choose what type of product this is"))
    attributes = models.ManyToManyField(
        'catalogue.ProductAttribute',
        through='ProductAttributeValue',
        verbose_name=_("Attributes"),
        help_text=_("A product attribute is something that this product MUST "
                    "have, such as a size, as specified by its class"))
    product_options = models.ManyToManyField(
        'catalogue.Option', blank=True, verbose_name=_("Product Options"),
        help_text=_("Options are values that can be associated with a item "
                    "when it is added to a customer's basket.  This could be "
                    "something like a personalised message to be printed on "
                    "a T-shirt."))

    related_products = models.ManyToManyField(
        'catalogue.Product', related_name='relations', blank=True,
        verbose_name=_("Related Products"),
        help_text=_("Related items are things like different formats of the "
                    "same book.  Grouping them together allows better linking "
                    "between products on the site."))

    recommended_products = models.ManyToManyField(
        'catalogue.Product', through='ProductRecommendation', blank=True,
        verbose_name=_("Recommended Products"))

    # Product score - used by analytics app
    score = models.FloatField(_('Score'), default=0.00, db_index=True)

    # Denormalised product rating - used by reviews app.
    # Product has no ratings if rating is None
    rating = models.FloatField(_('Rating'), null=True, editable=False)

    date_created = models.DateTimeField(_("Date Created"), auto_now_add=True)

    # This field is used by Haystack to reindex search
    date_updated = models.DateTimeField(_("Date Updated"), auto_now=True,
                                        db_index=True)

    categories = models.ManyToManyField(
        'catalogue.Category', through='ProductCategory',
        verbose_name=_("Categories"))

    #: Determines if a product may be used in an offer. It is illegal to
    #: discount some types of product (e.g. ebooks) and this field helps
    #: merchants from avoiding discounting such products
    is_discountable = models.BooleanField(
        _("Is discountable?"), default=True, help_text=_(
            "This flag indicates if this product can be used in an offer "
            "or not"))

    objects = ProductManager()
    browsable = BrowsableProductManager()

    class Meta:
        abstract = True
        ordering = ['-date_created']
        verbose_name = _('Product')
        verbose_name_plural = _('Products')

    def __init__(self, *args, **kwargs):
        super(AbstractProduct, self).__init__(*args, **kwargs)
        self.attr = ProductAttributesContainer(product=self)

    def __unicode__(self):
        if self.is_variant:
            return u"%s (%s)" % (self.get_title(), self.attribute_summary)
        return self.get_title()

    @models.permalink
    def get_absolute_url(self):
        u"""Return a product's absolute url"""
        return ('catalogue:detail', (), {
            'product_slug': self.slug,
            'pk': self.id})

    def save(self, *args, **kwargs):
        if self.is_top_level and not self.title:
            raise ValidationError(_("Canonical products must have a title"))
        if not self.slug:
            self.slug = slugify(self.get_title())

        # Allow attribute validation to be skipped.  This is required when
        # saving a parent product which belongs to a product class with
        # required attributes.
        if kwargs.pop('validate_attributes', True):
            self.attr.validate_attributes()

        # Save product
        super(AbstractProduct, self).save(*args, **kwargs)

        # Finally, save attributes
        self.attr.save()

    # Properties

    @property
    def options(self):
        pclass = self.get_product_class()
        if pclass:
            return list(chain(self.product_options.all(),
                              self.get_product_class().options.all()))
        return self.product_options.all()

    @property
    def is_top_level(self):
        """
        Test if this product is a parent (who may or may not have children)
        """
        return self.parent_id is None

    @cached_property
    def is_group(self):
        """
        Test if this is a top level product and has more than 0 variants
        """
        return self.is_top_level and self.variants.exists()

    @property
    def is_variant(self):
        """Return True if a product is not a top level product"""
        return not self.is_top_level

    @property
    def is_shipping_required(self):
        return self.get_product_class().requires_shipping

    @property
    def has_stockrecords(self):
        """
        Test if this product has any stockrecords
        """
        return self.num_stockrecords > 0

    @property
    def num_stockrecords(self):
        return self.stockrecords.all().count()

    @property
    def attribute_summary(self):
        """
        Return a string of all of a product's attributes
        """
        pairs = []
        for value in self.attribute_values.select_related().all():
            pairs.append(value.summary())
        return ", ".join(pairs)

    # Deprecated stockrecord methods

    @property
    def has_stockrecord(self):
        """
        Test if this product has a stock record
        """
        warnings.warn(("Product.has_stockrecord is deprecated in favour of "
                       "using the stockrecord template tag.  It will be "
                       "removed in v0.8"), DeprecationWarning)
        return self.num_stockrecords > 0

    @property
    def stockrecord(self):
        """
        Return the stockrecord associated with this product.  For backwards
        compatibility, this defaults to choosing the first stockrecord found.
        """
        # This is the old way of fetching a stockrecord, when they were
        # one-to-one with a product.
        warnings.warn(("Product.stockrecord is deprecated in favour of "
                       "using the stockrecord template tag.  It will be "
                       "removed in v0.7"), DeprecationWarning)
        try:
            return self.stockrecords.all()[0]
        except IndexError:
            return None

    @property
    def is_available_to_buy(self):
        """
        Test whether this product is available to be purchased
        """
        warnings.warn(("Product.is_available_to_buy is deprecated in favour "
                       "of using the stockrecord template tag.  It will be "
                       "removed in v0.7"), DeprecationWarning)
        if self.is_group:
            # If any one of this product's variants is available, then we treat
            # this product as available.
            for variant in self.variants.select_related('stockrecord').all():
                if variant.is_available_to_buy:
                    return True
            return False
        if not self.get_product_class().track_stock:
            return True
        return self.has_stockrecord and self.stockrecord.is_available_to_buy

    def is_purchase_permitted(self, user, quantity):
        """
        Test whether this product can be bought by the passed user.
        """
        warnings.warn(("Product.is_purchase_permitted is deprecated in favour "
                       "of using a partner strategy.  It will be "
                       "removed in v0.7"), DeprecationWarning)
        if not self.has_stockrecords:
            return False, _("No stock available")
        return self.stockrecord.is_purchase_permitted(user, quantity, self)

    @property
    def min_variant_price_incl_tax(self):
        """
        Return minimum variant price including tax
        """
        return self._min_variant_price('price_incl_tax')

    @property
    def min_variant_price_excl_tax(self):
        """
        Return minimum variant price excluding tax
        """
        return self._min_variant_price('price_excl_tax')

    def _min_variant_price(self, property):
        """
        Return minimum variant price
        """
        prices = []
        for variant in self.variants.all():
            if variant.has_stockrecords:
                prices.append(getattr(variant.stockrecord, property))
        if not prices:
            return None
        prices.sort()
        return prices[0]

    # Wrappers

    def get_title(self):
        """
        Return a product's title or it's parent's title if it has no title
        """
        title = self.title
        if not title and self.parent_id:
            title = self.parent.title
        return title
    get_title.short_description = _("Title")

    def get_product_class(self):
        """
        Return a product's item class
        """
        if self.product_class_id or self.product_class:
            return self.product_class
        if self.parent and self.parent.product_class:
            return self.parent.product_class
        return None
    get_product_class.short_description = _("Product class")

    # Images

    def get_missing_image(self):
        """
        Returns a missing image object.
        """
        # This class should have a 'name' property so it mimics the Django file
        # field.
        return MissingProductImage()

    def primary_image(self):
        images = self.images.all()
        try:
            return images[0]
        except IndexError:
            # We return a dict with fields that mirror the key properties of
            # the ProductImage class so this missing image can be used
            # interchangably in templates.  Strategy pattern ftw!
            return {
                'original': self.get_missing_image(),
                'caption': '',
                'is_missing': True}

    # Updating methods

    def update_rating(self):
        """
        Recalculate rating field
        """
        self.rating = self.calculate_rating()
        self.save()
    update_rating.alters_data = True

    def calculate_rating(self):
        """
        Calculate rating value
        """
        result = self.reviews.filter(
            status=self.reviews.model.APPROVED
        ).aggregate(
            sum=Sum('score'), count=Count('id'))
        reviews_sum = result['sum'] or 0
        reviews_count = result['count'] or 0
        rating = None
        if reviews_count > 0:
            rating = float(reviews_sum) / reviews_count
        return rating

    def has_review_by(self, user):
        if user.is_anonymous():
            return False
        return self.reviews.filter(user=user).exists()

    def is_review_permitted(self, user):
        """
        Determines whether a user may add a review on this product.

        Default implementation respects OSCAR_ALLOW_ANON_REVIEWS and only
        allows leaving one review per user and product.

        Override this if you want to alter the default behaviour; e.g. enforce
        that a user purchased the product to be allowed to leave a review.
        """
        if user.is_authenticated() or settings.OSCAR_ALLOW_ANON_REVIEWS:
            return not self.has_review_by(user)
        else:
            return False


class ProductRecommendation(models.Model):
    """
    'Through' model for product recommendations
    """
    primary = models.ForeignKey(
        'catalogue.Product', related_name='primary_recommendations',
        verbose_name=_("Primary Product"))
    recommendation = models.ForeignKey(
        'catalogue.Product', verbose_name=_("Recommended Product"))
    ranking = models.PositiveSmallIntegerField(_('Ranking'), default=0)

    class Meta:
        verbose_name = _('Product Recommendation')
        verbose_name_plural = _('Product Recomendations')


class ProductAttributesContainer(object):
    """
    Stolen liberally from django-eav, but simplified to be product-specific

    To set attributes on a product, use the `attr` attribute:

        product.attr.weight = 125
    """

    def __setstate__(self, state):
        self.__dict__ = state
        self.initialised = False

    def __init__(self, product):
        self.product = product
        self.initialised = False

    def __getattr__(self, name):
        if not name.startswith('_') and not self.initialised:
            values = list(self.get_values().select_related('attribute'))
            for v in values:
                setattr(self, v.attribute.code, v.value)
            self.initialised = True
            return getattr(self, name)
        raise AttributeError(
            _("%(obj)s has no attribute named '%(attr)s'") % {
                'obj': self.product.get_product_class(), 'attr': name})

    def validate_attributes(self):
        for attribute in self.get_all_attributes():
            value = getattr(self, attribute.code, None)
            if value is None:
                if attribute.required:
                    raise ValidationError(
                        _("%(attr)s attribute cannot be blank") %
                        {'attr': attribute.code})
            else:
                try:
                    attribute.validate_value(value)
                except ValidationError as e:
                    raise ValidationError(
                        _("%(attr)s attribute %(err)s") %
                        {'attr': attribute.code, 'err': e})

    def get_values(self):
        return self.product.attribute_values.all()

    def get_value_by_attribute(self, attribute):
        return self.get_values().get(attribute=attribute)

    def get_all_attributes(self):
        return self.product.get_product_class().attributes.all()

    def get_attribute_by_code(self, code):
        return self.get_all_attributes().get(code=code)

    def __iter__(self):
        return iter(self.get_values())

    def save(self):
        for attribute in self.get_all_attributes():
            if hasattr(self, attribute.code):
                value = getattr(self, attribute.code)
                attribute.save_value(self.product, value)


class AbstractProductAttribute(models.Model):
    """
    Defines an attribute for a product class. (For example, number_of_pages for
    a 'book' class)
    """
    product_class = models.ForeignKey(
        'catalogue.ProductClass', related_name='attributes', blank=True,
        null=True, verbose_name=_("Product Type"))
    name = models.CharField(_('Name'), max_length=128)
    code = models.SlugField(
        _('Code'), max_length=128,
        validators=[RegexValidator(
            regex=r'^[a-zA-Z_][0-9a-zA-Z_]*$',
            message=_("Code can only contain the letters a-z, A-Z, digits "
                      "and underscores, and can't start with a digit"))])

    TYPE_CHOICES = (
        ("text", _("Text")),
        ("integer", _("Integer")),
        ("boolean", _("True / False")),
        ("float", _("Float")),
        ("richtext", _("Rich Text")),
        ("date", _("Date")),
        ("option", _("Option")),
        ("entity", _("Entity")),
        ("file", _("File")),
        ("image", _("Image")),
    )
    type = models.CharField(
        choices=TYPE_CHOICES, default=TYPE_CHOICES[0][0],
        max_length=20, verbose_name=_("Type"))
    option_group = models.ForeignKey(
        'catalogue.AttributeOptionGroup', blank=True, null=True,
        verbose_name=_("Option Group"),
        help_text=_('Select an option group if using type "Option"'))
    entity_type = models.ForeignKey(
        'catalogue.AttributeEntityType', blank=True, null=True,
        verbose_name=_("Entity Type"),
        help_text=_('Select an entity type if using type "Entity"'))
    required = models.BooleanField(_('Required'), default=False)

    class Meta:
        abstract = True
        ordering = ['code']
        verbose_name = _('Product Attribute')
        verbose_name_plural = _('Product Attributes')

    @property
    def is_option(self):
        return self.type == "option"

    @property
    def is_file(self):
        return self.type in ["file", "image"]

    def _validate_text(self, value):
        if not isinstance(value, six.string_types):
            raise ValidationError(_("Must be str or unicode"))

    def _validate_float(self, value):
        try:
            float(value)
        except ValueError:
            raise ValidationError(_("Must be a float"))

    def _validate_int(self, value):
        try:
            int(value)
        except ValueError:
            raise ValidationError(_("Must be an integer"))

    def _validate_date(self, value):
        if not (isinstance(value, datetime) or isinstance(value, date)):
            raise ValidationError(_("Must be a date or datetime"))

    def _validate_bool(self, value):
        if not type(value) == bool:
            raise ValidationError(_("Must be a boolean"))

    def _validate_entity(self, value):
        if not isinstance(value, get_model('catalogue', 'AttributeEntity')):
            raise ValidationError(
                _("Must be an AttributeEntity model object instance"))
        if not value.pk:
            raise ValidationError(_("Model has not been saved yet"))
        if value.type != self.entity_type:
            raise ValidationError(
                _("Entity must be of type %s" % self.entity_type.name))

    def _validate_option(self, value):
        if not isinstance(value, get_model('catalogue', 'AttributeOption')):
            raise ValidationError(
                _("Must be an AttributeOption model object instance"))
        if not value.pk:
            raise ValidationError(_("AttributeOption has not been saved yet"))
        valid_values = self.option_group.options.values_list('option',
                                                             flat=True)
        if value.option not in valid_values:
            raise ValidationError(
                _("%(enum)s is not a valid choice for %(attr)s") %
                {'enum': value, 'attr': self})

    def _validate_file(self, value):
        if value and not isinstance(value, File):
            raise ValidationError(_("Must be a file field"))

    def get_validator(self):
        DATATYPE_VALIDATORS = {
            'text': self._validate_text,
            'integer': self._validate_int,
            'boolean': self._validate_bool,
            'float': self._validate_float,
            'richtext': self._validate_text,
            'date': self._validate_date,
            'entity': self._validate_entity,
            'option': self._validate_option,
            'file': self._validate_file,
            'image': self._validate_file,
        }

        return DATATYPE_VALIDATORS[self.type]

    def __unicode__(self):
        return self.name

    def save(self, *args, **kwargs):
        super(AbstractProductAttribute, self).save(*args, **kwargs)

    def save_value(self, product, value):
        try:
            value_obj = product.attribute_values.get(attribute=self)
        except get_model('catalogue', 'ProductAttributeValue').DoesNotExist:
            # FileField uses False for anouncing deletion of the file
            # not creating a new value
            delete_file = self.is_file and value is False
            if value is None or value == '' or delete_file:
                return
            model = get_model('catalogue', 'ProductAttributeValue')
            value_obj = model.objects.create(product=product, attribute=self)

        if self.is_file:
            # File fields in Django are treated differently, see
            # django.db.models.fields.FileField and method save_form_data
            if value is None:
                # No change
                return
            elif value is False:
                # Delete file
                value_obj.delete()
            else:
                # New uploaded file
                value_obj.value = value
                value_obj.save()
        else:
            if value is None or value == '':
                value_obj.delete()
                return
            if value != value_obj.value:
                value_obj.value = value
                value_obj.save()

    def validate_value(self, value):
        self.get_validator()(value)

    def is_value_valid(self, value):
        """
        Check whether the passed value is valid for this attribute
        """
        if self.type == 'option':
            valid_values = self.option_group.options.values_list('option',
                                                                 flat=True)
            return value in valid_values
        return True


class AbstractProductAttributeValue(models.Model):
    """
    The "through" model for the m2m relationship between catalogue.Product
    and catalogue.ProductAttribute.
    This specifies the value of the attribute for a particular product

    For example: number_of_pages = 295
    """
    attribute = models.ForeignKey('catalogue.ProductAttribute',
                                  verbose_name=_("Attribute"))
    product = models.ForeignKey(
        'catalogue.Product', related_name='attribute_values',
        verbose_name=_("Product"))
    value_text = models.CharField(_('Text'), max_length=255, blank=True)
    value_integer = models.IntegerField(_('Integer'), blank=True, null=True)
    value_boolean = models.NullBooleanField(_('Boolean'), blank=True)
    value_float = models.FloatField(_('Float'), blank=True, null=True)
    value_richtext = models.TextField(_('Richtext'), blank=True)
    value_date = models.DateField(_('Date'), blank=True, null=True)
    value_option = models.ForeignKey(
        'catalogue.AttributeOption', blank=True, null=True,
        verbose_name=_("Value Option"))
    value_entity = models.ForeignKey(
        'catalogue.AttributeEntity', blank=True, null=True,
        verbose_name=_("Value Entity"))
    value_file = models.FileField(
        upload_to=settings.OSCAR_IMAGE_FOLDER, max_length=255,
        blank=True, null=True)
    value_image = models.ImageField(
        upload_to=settings.OSCAR_IMAGE_FOLDER, max_length=255,
        blank=True, null=True)

    def _get_value(self):
        return getattr(self, 'value_%s' % self.attribute.type)

    def _set_value(self, new_value):
        if self.attribute.type == 'option' and isinstance(new_value, str):
            # Need to look up instance of AttributeOption
            new_value = self.attribute.option_group.options.get(
                option=new_value)
        setattr(self, 'value_%s' % self.attribute.type, new_value)

    value = property(_get_value, _set_value)

    class Meta:
        abstract = True
        verbose_name = _('Product Attribute Value')
        verbose_name_plural = _('Product Attribute Values')

    def __unicode__(self):
        return self.summary()

    def summary(self):
        """
        Gets a string representation of both the attribute and it's value,
        used e.g in product summaries.
        """
        return u"%s: %s" % (self.attribute.name, self.value_as_text)

    @property
    def value_as_text(self):
        """
        Returns a string representation of the attribute's value. To customise
        e.g. image attribute values, declare a _image_as_text property and
        return something appropriate.
        """
        property_name = '_%s_as_text' % self.attribute.type
        return getattr(self, property_name, self.value)

    @property
    def _richtext_as_text(self):
        return strip_tags(self.value)

    @property
    def value_as_html(self):
        """
        Returns a HTML representation of the attribute's value. To customise
        e.g. image attribute values, declare a _image_as_html property and
        return e.g. an <img> tag.
        Defaults to the _as_text representation.
        """
        property_name = '_%s_as_html' % self.attribute.type
        return getattr(self, property_name, self.value_as_text)

    @property
    def _richtext_as_html(self):
        return mark_safe(self.value)


class AbstractAttributeOptionGroup(models.Model):
    """
    Defines a group of options that collectively may be used as an
    attribute type

    For example, Language
    """
    name = models.CharField(_('Name'), max_length=128)

    def __unicode__(self):
        return self.name

    class Meta:
        abstract = True
        verbose_name = _('Attribute Option Group')
        verbose_name_plural = _('Attribute Option Groups')

    @property
    def option_summary(self):
        options = [o.option for o in self.options.all()]
        return ", ".join(options)


class AbstractAttributeOption(models.Model):
    """
    Provides an option within an option group for an attribute type
    Examples: In a Language group, English, Greek, French
    """
    group = models.ForeignKey(
        'catalogue.AttributeOptionGroup', related_name='options',
        verbose_name=_("Group"))
    option = models.CharField(_('Option'), max_length=255)

    def __unicode__(self):
        return self.option

    class Meta:
        abstract = True
        verbose_name = _('Attribute Option')
        verbose_name_plural = _('Attribute Options')


class AbstractAttributeEntity(models.Model):
    """
    Provides an attribute type to enable relationships with other models
    """
    name = models.CharField(_("Name"), max_length=255)
    slug = models.SlugField(
        _("Slug"), max_length=255, unique=False, blank=True)
    type = models.ForeignKey(
        'catalogue.AttributeEntityType', related_name='entities',
        verbose_name=_("Type"))

    def __unicode__(self):
        return self.name

    class Meta:
        abstract = True
        verbose_name = _('Attribute Entity')
        verbose_name_plural = _('Attribute Entities')

    def save(self, *args, **kwargs):
        if not self.slug:
            self.slug = slugify(self.name)
        super(AbstractAttributeEntity, self).save(*args, **kwargs)


class AbstractAttributeEntityType(models.Model):
    """
    Provides the name of the model involved in an entity relationship
    """
    name = models.CharField(_("Name"), max_length=255)
    slug = models.SlugField(
        _("Slug"), max_length=255, unique=False, blank=True)

    def __unicode__(self):
        return self.name

    class Meta:
        abstract = True
        verbose_name = _('Attribute Entity Type')
        verbose_name_plural = _('Attribute Entity Types')

    def save(self, *args, **kwargs):
        if not self.slug:
            self.slug = slugify(self.name)
        super(AbstractAttributeEntityType, self).save(*args, **kwargs)


class AbstractOption(models.Model):
    """
    An option that can be selected for a particular item when the product
    is added to the basket.

    For example,  a list ID for an SMS message send, or a personalised message
    to print on a T-shirt.

    This is not the same as an 'attribute' as options do not have a fixed value
    for a particular item.  Instead, option need to be specified by a customer
    when add the item to their basket.
    """
    name = models.CharField(_("Name"), max_length=128)
    code = AutoSlugField(_("Code"), max_length=128, unique=True,
                         populate_from='name')

    REQUIRED, OPTIONAL = ('Required', 'Optional')
    TYPE_CHOICES = (
        (REQUIRED, _("Required - a value for this option must be specified")),
        (OPTIONAL, _("Optional - a value for this option can be omitted")),
    )
    type = models.CharField(_("Status"), max_length=128, default=REQUIRED,
                            choices=TYPE_CHOICES)

    class Meta:
        abstract = True
        verbose_name = _("Option")
        verbose_name_plural = _("Options")

    def __unicode__(self):
        return self.name

    @property
    def is_required(self):
        return self.type == self.REQUIRED


class MissingProductImage(object):

    """
    Mimics a Django file field by having a name property.

    sorl-thumbnail requires all it's images to be in MEDIA_ROOT. This class
    tries symlinking the default "missing image" image in STATIC_ROOT
    into MEDIA_ROOT for convenience, as that is necessary every time an Oscar
    project is setup. This avoids the less helpful NotFound IOError that would
    be raised when sorl-thumbnail tries to access it.
    """

    def __init__(self, name=None):
        self.name = name if name else settings.OSCAR_MISSING_IMAGE_URL
        media_file_path = os.path.join(settings.MEDIA_ROOT, self.name)
        # don't try to symlink if MEDIA_ROOT is not set (e.g. running tests)
        if settings.MEDIA_ROOT and not os.path.exists(media_file_path):
            self.symlink_missing_image(media_file_path)

    def symlink_missing_image(self, media_file_path):
        static_file_path = find('oscar/img/%s' % self.name)
        if static_file_path is not None:
            try:
                os.symlink(static_file_path, media_file_path)
            except OSError:
                raise ImproperlyConfigured((
                    "Please copy/symlink the "
                    "'missing image' image at %s into your MEDIA_ROOT at %s. "
                    "This exception was raised because Oscar was unable to "
                    "symlink it for you.") % (media_file_path,
                                              settings.MEDIA_ROOT))
            else:
                logging.info((
                    "Symlinked the 'missing image' image at %s into your "
                    "MEDIA_ROOT at %s") % (media_file_path,
                                           settings.MEDIA_ROOT))


class AbstractProductImage(models.Model):
    """
    An image of a product
    """
    product = models.ForeignKey(
        'catalogue.Product', related_name='images', verbose_name=_("Product"))
    original = models.ImageField(
        _("Original"), upload_to=settings.OSCAR_IMAGE_FOLDER, max_length=255)
    caption = models.CharField(_("Caption"), max_length=200, blank=True)

    #: Use display_order to determine which is the "primary" image
    display_order = models.PositiveIntegerField(
        _("Display Order"), default=0,
        help_text=_("An image with a display order of zero will be the primary"
                    " image for a product"))
    date_created = models.DateTimeField(_("Date Created"), auto_now_add=True)

    class Meta:
        abstract = True
        unique_together = ("product", "display_order")
        ordering = ["display_order"]
        verbose_name = _('Product Image')
        verbose_name_plural = _('Product Images')

    def __unicode__(self):
        return u"Image of '%s'" % self.product

    def is_primary(self):
        """
        Return bool if image display order is 0
        """
        return self.display_order == 0<|MERGE_RESOLUTION|>--- conflicted
+++ resolved
@@ -221,15 +221,8 @@
     slug = models.SlugField(_('Slug'), max_length=255, unique=False)
     description = models.TextField(_('Description'), blank=True)
 
-<<<<<<< HEAD
-    #: Use this field to indicate if the product is inactive or awaiting
-    #: approval
-    status = models.CharField(
-        _('Status'), max_length=128, blank=True, db_index=True)
-=======
     #: "Type" of product.
     #: None for Product variants, they inherit their parent's product class
->>>>>>> a35b4cc9
     product_class = models.ForeignKey(
         'catalogue.ProductClass', null=True, on_delete=models.PROTECT,
         verbose_name=_('Product Type'), related_name="products",
